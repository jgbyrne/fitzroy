--- conflicted
+++ resolved
@@ -350,12 +350,8 @@
         let cur_height = params.tree.tree.nodes[node_id].height;
         let cur_length = params.tree.tree.nodes[node_id].length;
 
-<<<<<<< HEAD
-        let proposal = PriorDist::Normal { mean: cur_height, sigma: (high - low) / 10.0 };
-=======
         let window = (high - low) / 5.0;
         let proposal = PriorDist::Uniform { low: cur_height - window, high: cur_height + window };
->>>>>>> 694e5873
         let mut new_height = proposal.draw(engine);
 
         let parent_id = params.tree.tree.nodes[node_id].parent;
@@ -480,11 +476,7 @@
 
         let cur_log_prior_likelihood = config.tree.log_prior_likelihood(params);
 
-<<<<<<< HEAD
-        let proposal = PriorDist::Gamma { alpha: 10.0 , beta: 10.0 };
-=======
         let proposal = PriorDist::Gamma { alpha: 10.0, beta: 10.0 };
->>>>>>> 694e5873
         let mut factor: f64 = proposal.draw(engine);
 
         let cur_pops = match params.tree.prior {
@@ -533,11 +525,7 @@
 
         let cur_log_prior_likelihood = config.tree.log_prior_likelihood(params);
 
-<<<<<<< HEAD
-        let proposal = PriorDist::Gamma { alpha: 10.0 , beta: 10.0 };
-=======
         let proposal = PriorDist::Gamma { alpha: 10.0, beta: 10.0 };
->>>>>>> 694e5873
         let mut factor: f64 = proposal.draw(engine);
         
         let mut pop: usize = engine.rng.gen_range(0..num_intervals);
@@ -636,16 +624,12 @@
             _ => unimplemented!(),
         };
 
-<<<<<<< HEAD
-        let nudge = 10.0 / lambda;
-=======
         // This parameter is sensitive for convergence
         let nudge = match config.tree.prior {
             cfg::TreePrior::Uniform { .. } => 0.1 / lambda,
             cfg::TreePrior::Coalescent { .. } => 4.0 / lambda,
         };
 
->>>>>>> 694e5873
         let proposal = PriorDist::Normal { mean: cur_asrv_shape, sigma: nudge };
         let new_asrv_shape = proposal.draw(engine);
 
@@ -737,17 +721,11 @@
             _ => unimplemented!(),
         };
 
-<<<<<<< HEAD
-        let nudge = 0.1 / lambda;
-        let proposal = PriorDist::Normal { mean: cur_base_rate, sigma: nudge };
-        let mut new_base_rate = proposal.draw(engine);
-=======
         let proposal = PriorDist::Gamma { alpha: 100.0, beta: 100.0 }; 
         let mut factor = proposal.draw(engine);
         let new_base_rate = cur_base_rate * factor;
 
         params.traits.base = new_base_rate;
->>>>>>> 694e5873
 
         let revert = move |chain: &mut MCMC| {
             chain.params.traits.base = cur_base_rate;
